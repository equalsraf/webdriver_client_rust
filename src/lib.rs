--- conflicted
+++ resolved
@@ -6,12 +6,8 @@
 use std::convert::From;
 use std::io::Read;
 use std::io;
-<<<<<<< HEAD
 use std::fmt::{self, Debug};
-=======
-use std::fmt;
 use std::marker::PhantomData;
->>>>>>> 0712ca59
 
 extern crate hyper;
 use hyper::client::*;
@@ -55,7 +51,7 @@
             Error::FailedToLaunchDriver => write!(f, "Unable to start browser driver"),
             Error::InvalidUrl => write!(f, "Invalid URL"),
             Error::ConnectionError => write!(f, "Error connecting to browser"),
-            Error::Io(ref err) => err.fmt(f),
+            Error::Io(ref err) => write!(f, "{}", err),
             Error::JsonDecodeError(ref s) => write!(f, "Received invalid response from browser: {}", s),
             Error::WebDriverError(ref err) => write!(f, "Error: {}", err.message),
         }
@@ -117,36 +113,26 @@
         Ok(s)
     }
 
-    /// Connect to an existing WebDriver session
-    pub fn for_session(url: &str, session_id: &str) -> Result<Self, Error> {
-        let baseurl = try!(Url::parse(url).map_err(|_| Error::InvalidUrl));
-        let s = DriverSession {
-            driver: None,
-            baseurl: baseurl,
-            client: Client::new(),
-            session_id: session_id.to_owned(),
-        };
-        info!("Connecting to session at {} with id {}", url, session_id);
-        // We can fetch any value for the session to verify it exists.
-        // The page URL will work.
-        s.get_current_url()?;
-        info!("Connected to existing session {}", s.session_id);
-        Ok(s)
-    }
-
     /// Use an existing session
     pub fn attach(url: &str, session_id: &str) -> Result<DriverSession<'a>, Error> {
         let baseurl = try!(Url::parse(url).map_err(|_| Error::InvalidUrl));
-        let mut s = DriverSession {
+        let s = DriverSession {
             driver: PhantomData,
             baseurl: baseurl,
             client: Client::new(),
             session_id: session_id.to_owned(),
             drop_session: true,
         };
+        info!("Connecting to session at {} with id {}", url, session_id);
+
         // FIXME /status would be preferable here to test the connection, but
         // it does not seem to work for the current geckodriver
+
+        // We can fetch any value for the session to verify it exists.
+        // The page URL will work.
         let _ = s.get_current_url()?;
+
+        info!("Connected to existing session {}", s.session_id);
         Ok(s)
     }
 
@@ -154,16 +140,12 @@
         &self.session_id
     }
 
-<<<<<<< HEAD
-    fn get<D: DeserializeOwned + Debug>(&self, path: &str) -> Result<D, Error> {
-=======
     /// Whether to remove the session on Drop, the default is true
     pub fn drop_session(&mut self, drop: bool) {
         self.drop_session = drop;
     }
 
-    fn get<D: Deserialize>(&self, path: &str) -> Result<D, Error> {
->>>>>>> 0712ca59
+    fn get<D: DeserializeOwned + Debug>(&self, path: &str) -> Result<D, Error> {
         let url = try!(self.baseurl.join(path)
                            .map_err(|_| Error::InvalidUrl));
         debug!("GET {}", url);
@@ -399,57 +381,4 @@
     fn drop(&mut self) {
         let _ = self.session.switch_to_frame(JsonValue::Null);
     }
-<<<<<<< HEAD
-=======
-}
-
-#[cfg(test)]
-mod tests {
-    use super::firefox::GeckoDriver;
-    use super::messages::LocationStrategy;
-    use super::{DriverSession, Driver};
-
-    #[test]
-    fn test_geckodriver() {
-        let gecko = GeckoDriver::build()
-            .kill_on_drop(true)
-            .spawn()
-            .unwrap();
-    }
-
-    #[test]
-    fn test() {
-        let gecko = GeckoDriver::build()
-            .kill_on_drop(true)
-            .spawn()
-            .unwrap();
-        let mut sess = gecko.session().unwrap();
-        sess.go("https://www.youtube.com/watch?v=dQw4w9WgXcQ").unwrap();
-        sess.get_current_url().unwrap();
-        sess.back().unwrap();
-        sess.forward().unwrap();
-        sess.refresh().unwrap();
-        sess.get_page_source().unwrap();
-
-        {
-            let el = sess.find_element("a", LocationStrategy::Css).unwrap();
-            el.attribute("href").unwrap();
-            el.css_value("color").unwrap();
-            el.text().unwrap();
-            assert_eq!(el.name().unwrap(), "a");
-
-            let imgs = sess.find_elements("img", LocationStrategy::Css).unwrap();
-            for img in &imgs {
-                println!("{}", img.attribute("src").unwrap());
-            }
-
-        sess.get_cookies().unwrap();
-        sess.get_title().unwrap();
-        sess.get_window_handle().unwrap();
-        let handles = sess.get_window_handles().unwrap();
-        assert_eq!(handles.len(), 1);
-        }
-        sess.close_window().unwrap();
-    }
->>>>>>> 0712ca59
 }